--- conflicted
+++ resolved
@@ -2,11 +2,8 @@
 from __future__ import print_function, division
 import numpy as np
 from treetime import TreeAnc, GTR
-<<<<<<< HEAD
 from utils import assure_tree, create_gtr
-=======
 from treetime import config as ttconf
->>>>>>> 4aa5c3ec
 from Bio import Phylo, AlignIO
 from Bio import __version__ as bioversion
 import os,shutil, sys
@@ -44,17 +41,13 @@
     print("read tree from file %s with %d leaves"%(params.tree,N_tree))
     print("\ninferring ancestral sequences...")
 
-<<<<<<< HEAD
-    treeanc.infer_ancestral_sequences('ml', infer_gtr=params.gtr=='infer',
+    ndiff = treeanc.infer_ancestral_sequences('ml', infer_gtr=params.gtr=='infer',
                                       marginal=False)
     print("...done.")
-=======
-    ndiff = treeanc.infer_ancestral_sequences('ml', infer_gtr=infer_gtr, marginal=False)
     if ndiff==ttconf.ERROR: # if reconstruction failed, exit
         sys.exit(1)
     else:
         print("...done.")
->>>>>>> 4aa5c3ec
 
     ###########################################################################
     ### analysis of reconstruction
