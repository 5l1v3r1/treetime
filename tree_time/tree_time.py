"""
Class, which contains methods to optimize branch lengths given the time
constraints set to leaves
"""
# import tree_anc as ta
from __future__ import print_function, division
from .tree_anc import TreeAnc
import numpy as np
from Bio import AlignIO
import datetime
from scipy import stats
from scipy.interpolate import interp1d
import matplotlib.pyplot as plt
import matplotlib as mpl
import json
from Bio import Phylo

from scipy import optimize as sciopt
<<<<<<< HEAD

=======
 
>>>>>>> 298980bb

class DateConversion(object):

    """
    Small container class to store parameters to convert between branch length
    as it is used in ML computations and the dates of the nodes.
    It is assumed that the conversion formula is 'length = k*date + b'
    """
    def __init__(self):

        self.slope = 0
        self.intersect = 0
        self.r_val = 0
        self.pi_val = 0
        self.sigma = 0

    @classmethod
    def from_tree(cls, t):
        dates = []
        for node in t.find_clades():
            if node.raw_date is not None:
                dates.append((node.raw_date, node.dist2root))
        dates = np.array(dates)
        cls.slope,\
            cls.intersect,\
            cls.r_val,\
            cls.pi_val,\
            cls.sigma = stats.linregress(dates[:, 0], dates[:, 1])
        return cls

        # set dates to the internal nodes

        self._ml_t_init(gtr)

    def get_branch_len(self, date1, date2):
        """
        Compute branch length given the dates of the two nodes.

        Args:
         - date1 (int): date of the first node (days before present)
         - date2 (int): date of the second node (days before present)

        Returns:
         - branch length (double): Branch length, assuming that the dependence
         between the node date and the node depth in the the tree is linear.
        """
        return abs(date1 - date2) * self.slope

    def get_date(self, abs_t):
        """
        Get the approximate date of the tree node, assuming that the
        dependence between the node date and the node depth int the tree is
        linear.

        Args:
         - node(Phylo.Tree.Clade): node of the tree. Must be from the TreeAnc
         class (or its derivative), to contain the necessary attributes (
            dist2root).

        """
        year = (self.intersect - abs_t) / self.slope
        if year < 0:
            print ("Warning: got the negative date! Returning the inverse.")
            year = abs(year)
        return year

class TreeTime(TreeAnc, object):

    """
    TreeTime is the main class to perform the optimization of the node
    positions  given the temporal constraints of (some) nodes and leaves.
    To se how to use it, please refer to the examples section.
    """

    MIN_T = -1e5
    MAX_T = 1e5
    MIN_LOG = -1e8

    def __init__(self, tree):
        super(TreeTime, self).__init__(tree)
        self.date2dist = None  # we do not know anything about the conversion
        self.tree_file = ""
        self.max_node_abs_t = 0.0


    @property
    def average_branch_len(self):
        tot_branches = (self.tree.count_terminals() -1)* 2 # for binary tree !
        tot_len = self.tree.total_branch_length ()      
        return tot_len/tot_branches
    
    
    @classmethod
    def from_json(cls, inf, json_keys={"branch_len":"xvalue"}, date_func=lambda x: None):
        """
        Load tree from json file. 

        Args:
         - inf(str): pth to the input file

         - json_keys(dic): names of the parameters in the json file. The names 
         for the following parameters should be specified: 
         {"date": ..., "branch_len": ...}

         - date_func(callable): function to convert the date representation from 
         json parameter string to datetime object (will be assigned as raw_date)

        Returns:
         - TreeTime object 
        """
        with open (inf) as json_file:
            data = json.load(json_file)
        
        if len(data) < 1 or 'children' not in data:
            raise IOError("Wrong format of json file")

        t = Phylo.BaseTree.Tree()
        ttime = cls(t)       
        
        ttime.read_json_tree(t.root, data, json_keys, date_func)
               
        return ttime

    def to_json(self, node, **kwargs):
        
        save_dist = False
        if 'save_dist' in kwargs:
            save_dist = bool(kwargs['save_dist'])
        json = {}
        if hasattr(node, 'clade'):
            json['clade'] = node.clade
        if node.name:
            json['strain'] = str(node.name).replace("'", '')
        if hasattr(node, 'branch_length'):
            json['branch_length'] = round(node.branch_length, 5)
        if hasattr(node, 'xvalue'):
            json['xvalue'] = round(node.xvalue, 5)
        if hasattr(node, 'yvalue'):
            json['yvalue'] = round(node.yvalue, 5)
        if hasattr(node, 'date'):
            json['days_before_present'] = int(node.date)
        if hasattr(node, 'sequence'):
            json['seq'] = ''.join(node.sequence)
        if hasattr(node, 'lh_prefactor') and hasattr(node, 'ml_t_prefactor'):
            json['logLH'] = self.log_lh(node)
        if save_dist and hasattr(node, 'neg_log_prob'):
            json['dist_DBP'] = ','.join(map(lambda x: str(int((x-t.date2dist.intersect) / t.date2dist.slope)), node.neg_log_prob.x))
            json['dist_logLH'] = ','.join(map(lambda x: '%10.5E' % x, node.neg_log_prob(node.neg_log_prob.x)))
        if len(node.clades):
            json["children"] = []
            for ch in node.clades:
                json["children"].append(self.to_json(ch))
        return json
    
    def _read_json_tree(node, json_clade, data_keys, date_func):
        """
        recursive function to populate tree from the json strcture
        Args:
         - json_clade(dic): the data for the tree node represented as dictionary

         - data_keys(dic): dictionary to convert (some) data keys into the internal 
         tree_time notification

         - date_func(callable): function to convert string date in the json into 
         the datetime object of the tree node
        """
    
        clade_key = 'clade' if 'clade' not in data_keys else  data_keys['clade']
        if clade_key in json_clade:
            node.clade = json_clade[clade_key]

        name_key = 'name' if 'name' not in data_keys else  data_keys['name']
        if name_key in json_clade:
            node.name = json_clade[name_key]

        strain_key = 'strain' if 'strain' not in data_keys else data_keys['strain']
        if strain_key in json_clade:
            node.strain = json_clade[strain_key]

        f_key = 'branch_length' if 'branch_length' not in data_keys else data_keys['branch_length']

        if f_key in json_clade:
            node.branch_length = float(json_clade[f_key])

        
        f_key = 'xvalue' if 'xvalue' not in data_keys else data_keys['xvalue']

        if f_key in json_clade:
            node.xvalue = float(json_clade[f_key])
        
        f_key = 'yvalue' if 'yvalue' not in data_keys else data_keys['yvalue']
        if f_key in json_clade:
            node.yvalue = float(json_clade[f_key])

        f_key = 'days_before_present' if 'days_before_present' not in data_keys else data_keys['days_before_present']
        if f_key in json_clade:
            node.date=float(json_clade[f_key])

        f_key = 'seq' if 'seq' not in data_keys else data_keys['seq']
        if f_key in json_clade:
            node.sequence = np.array(list(json_clade[f_key]))

        f_key = 'yvalue' if 'yvalue' not in data_keys else data_keys['yvalue']
        if f_key in json_clade:
            node.yvalue = float(json_clade[f_key])

        f_key = 'logLH' if 'logLH' not in data_keys else data_keys['logLH']
        if f_key in json_clade:
            node.logLH = float(json_clade[f_key])

        if len(node.clades):
            json["children"] = []
            for ch in node.clades:
                json["children"].append(self.to_json(ch))

    def _read_dates_file(self, inf, **kwargs):
        """
        Read dates from the file into python dictionary. The input file should
        be in csv format 'node name, date'. The date will be converted to the
        datetime object and added to the dictionary {node name: datetime}

        Args:
         - inf(str): path to input file

        KWargs:
         - verbose(int): how verbose should the output be

        Returns:
         - dic(dic): dictionary  {NodeName: Date as datetime object}
        """

        def str_to_date(instr):
            """
            Convert input string to datetime object.
    
            Args:
             - instr (str): input string. Accepts one of the formats:
             {YYYY.MM.DD, YYYY.MM, YYYY}.
    
            Returns:
             - date (datetime.datetime): parsed date object. If the parsing
             failed, None is returned
            """
            try:
                date = datetime.datetime.strptime(instr, "%Y.%m.%d")
            except ValueError:
                date = None
            if date is not None:
                return date
    
            try:
                date = datetime.datetime.strptime(instr, "%Y.%m")
            except ValueError:
                date = None
    
            if date is not None:
                return date
    
            try:
                date = datetime.datetime.strptime(instr, "%Y")
            except ValueError:
                date = None
    
            return date

        if 'verbose' in kwargs:
            verbose = kwargs['verbose']
        else:
            verbose = 10

        if verbose > 3:
            print ("Reading datetime info for the tree nodes...")
        with open(inf, 'r') as finf:
            all_ss = finf.readlines()
        if verbose > 5:
            print ("Loaded %d lines form dates file" % len(all_ss))
        try:
            dic = {s.split(',')[0]: str_to_date(s.split(',')[1].strip())
                   for s in all_ss if not s.startswith("#")}
            if verbose > 3:
                print ("Parsed data in %d lines of %d input, %d corrupted"
                       % (len(dic), len(all_ss), len(all_ss) - len(dic)))
            return dic
        except ValueError:
            # unable to read all dates, the file is corrupted - go one by one
            print ("Unable to perform parsing of the dates file, file is "
                   "corrupted. Return empty dictionary.")
            return {}

    def set_node_dates_from_names(self, date_func):
        """
        Args:
         - date_func (callable): function to extract date time from node name, 
         should return datetime object

        Returns:
         - None 
        """
        now = datetime.datetime.now()
        for node in self.tree.find_clades():
            try:                
                node_date = date_func(node.name)
                if node_date is None:
                    node.raw_date = None
                    continue                
                days_before_present = (now - node_date).days
                if days_before_present < 0:
                    print ("Cannot set the date! the specified date is later "
                        " than today")
                    node.raw_date = None
                    continue
                node.raw_date = days_before_present
            except:
                node.raw_date = None
        return

    def _set_dates_to_all_nodes(self, dates_dic, reroot=True):
        """
        Set the time information to all nodes.
        Gets the datetime object of the nodes specified, calculate the time
        before present  (in days) for the nodes and sets this parameter (as
            int) to the node.date attribute.
        Args:
         - dates_dic(dic): dictionary with datetime informationfor nodes.
         Format: {node name: datetime object}

         -reroot(bool, defalut True): whether to reroot to the oldest branch 
         after the dates are assigned to al nodes

        """
        now = datetime.datetime.now()

        for node in self.tree.find_clades(order='preorder'):
            if node.name in dates_dic \
                    and dates_dic[node.name] is not None:
                days_before_present = (now - dates_dic[node.name]).days
                if days_before_present < 0:
                    print ("Cannot set the date! the specified date is later "
                        " than today")
                    continue
                node.raw_date = days_before_present
            else:
                node.raw_date = None
        self.reroot_to_oldest()

    def reroot_to_oldest(self):
        """
        Set the root to the oldest node
        """
        # for now, we just reroot the to the most ancient node. Later,
        # it should be done in a cleverer way.

        def raw_date(node):
            if not hasattr(node, 'raw_date') or node.raw_date is None:
                return 0
            return node.raw_date

        self.tree.root_with_outgroup(sorted(self.tree.get_terminals(), key=raw_date)[-1])
        self.tree.ladderize()
        og = self.tree.root.clades[0]
        self.tree.root.clades[1].branch_length += og.branch_length
        og.branch_length = 0
        self.tree.root.raw_date = None
        # fix tree lengths, etc
        self._add_node_params()

    def init_date_constraints(self, gtr):
        """
        Get the conversion coefficients between the dates and the branch
        lengths as they are used in ML computations. The conversion formula is
        assumed to be 'length = k*date + b'. For convenience, these
        coefficients as well as regression parameters are stored in the
        dates2dist object.

        Note: that tree must have dates set to all nodes before calling this
        function. (The latter is accomplished by calling load_dates func).
        """

        self.date2dist = DateConversion.from_tree(self.tree)

        # set dates to the internal nodes

        self._ml_t_init(gtr)

    def _make_branch_len_interpolator(self, node, gtr, n=20):
        """
        makes an interpolation object for propability of branch length
        requires previous branch_length optimization and initialization of the 
        temporal constraints to account for short branches.
        """
        
        if node.up is None:
            node.branch_neg_log_prob = None
            return None

        parent = node.up
        prof_p = parent.profile
        prof_ch = node.profile
        
        if node.branch_length < 1e-5:
            # protection against zero value in the tree depth. 
            # if so, use 0.01 which is (roughly) 1% diff between sequences
            sigma = np.max([0.01, 0.3 * self.max_node_abs_t])
            # allow variation up to 10% of the max tree depth
            grid = sigma * (np.linspace(0.0, 1.0 , n)**2)
        else:
            
            sigma = np.max([self.average_branch_len, node.branch_length])
            
            grid_left = node.branch_length * (1 - np.linspace(1, 0.0, n / 3)**2)
            grid_right = node.branch_length + self.average_branch_len/100 + (
                    3 * sigma * (np.linspace(0, 1, n / 3) ** 2) )

            
            far_grid = node.branch_length + self.average_branch_len/50 + 2 * self.max_node_abs_t * np.linspace(0, 1, n / 3)**2
             
            
            grid = np.concatenate((grid_left,grid_right,far_grid))
            grid.sort()
            
        grid = np.concatenate(([self.MIN_T, -1e-30], 
                              grid,
                              [self.MAX_T])
                             )
        logprob = np.concatenate([[0, 0], [gtr.prob_t(prof_p, prof_ch, t_, return_log=True) for t_ in grid[2:-1]], [0]])
        logprob[((0,-1),)] = self.MIN_LOG
        logprob[((1,-2),)] = self.MIN_LOG / 2
        logprob *= -1.0        

        node.branch_neg_log_prob = interp1d(grid, logprob, kind='linear')

    def _log_delta(self, pos):
        # probability is the delta-function
        grid = np.concatenate(([self.MIN_T], 
            pos * np.array([1 - 1e-10, 1, 1 + 1e-10]), 
            [self.MAX_T]))
        
        log_delta = interp1d(grid, 
            -1 * np.array([self.MIN_LOG, 
                    self.MIN_LOG / 2, 
                    np.log(1e10), 
                    self.MIN_LOG/2, 
                    self.MIN_LOG]), kind='linear')
        return log_delta

    def _ml_t_init(self, gtr):
        """
        Initialize the tree nodes for ML computations with temporal
        constraints.
        Set the absolute positions for the nodes, init grid and constraints,
        set sequence profiles to the nodes.

        Args:
         - gtr(GTR): Evolutionary model, required to compute some node
         parameters.
        """
        if self.date2dist is None:
            print ("error")
            return
        for node in self.tree.find_clades():
            # node is constrained
            if node.raw_date is not None:
             
                # set the absolute time according to the date info
                node.abs_t = node.raw_date * self.date2dist.slope + \
                    self.date2dist.intersect          
                
                # probability is the delta-function
                node.neg_log_prob = self._log_delta(node.abs_t)
  
                
            # unconstrained node 
            else:
                node.abs_t = node.dist2root  # not corrected!
                # if there are no constraints - log_prob will be set on-the-fly
                node.neg_log_prob = None
            
            # set max tree depth
            if node.abs_t > self.max_node_abs_t:
                self.max_node_abs_t = node.abs_t
            
            # make interpolation object for branch lengths 
            self._make_branch_len_interpolator(node, gtr, n=36)

            # log-scale likelihood prefactor
            node.ml_t_prefactor = 0.0
            # set the profiles in the eigenspace of the GTR matrix
            # in the following, we only use the prf_l and prf_r (left and right 
            # profiles in the matrix eigenspace)
            self._set_rotated_profiles(node, gtr)

    def _min_interp(self, interp_object):
        
        return interp_object.x[interp_object(interp_object.x).argmin()]
        #opt_ = sciopt.minimize_scalar(interp_object, 
        #    bounds=[-2 * self.max_node_abs_t, 2 * self.max_node_abs_t],
        #    method='brent')
        #return opt_.x
        #if opt_.success != True:
        #    return None
        
        #else:
        #    return opt_.x

    def _find_node_opt_pos(self, node):
        if not hasattr(node, "neg_log_prob") or node.neg_log_prob is None:
            return None
        return self._min_interp(node.neg_log_prob)
    
    def _make_node_grid(self, 
                opt, 
                grid_size=100, 
                variance=1.0):
        scale = self.max_node_abs_t * variance
        # quadratic grid - fine around opt, sparse at the edges
        grid_root = opt - scale * (np.linspace(1, 1e-5, grid_size / 2 - 1)**2)
        grid_leaves = opt + scale * (np.linspace(0, 1, grid_size / 2)**2)

        grid = np.concatenate(([self.MIN_T],
            grid_root,
            grid_leaves,
            [self.MAX_T]))

        return grid

    def _convolve(self, 
                     src_neglogprob, 
                     src_branch_neglogprob, 
                     inverse_time,
                     grid_size=100):
        """
        Compute the convolution of parent (target) and child (source) 
        nodes inverse log-likelihood distributions. 
        Take the source node log-LH distribution, extracts its grid. Based on 
        the brach length probability distrribution (also inverse log-LH), find 
        approximate position of the target node. Make the grid for the target 
        node, and for each point of this newly generated grid, compute the 
        convolution over all possible positions of the source node. 
        
        Args:
         
        - src_neglogprob (scipy.interpolate.interp1d): inverse log-LH 
         distribution of the node to be integrated, represented as scipy 
         interpolation object
         
        - src_branch_neglogprob(scipy.interpolate.interp1d): inverse log-LH 
         distribution of the branch lenghts between the two nodes, represented 
         as scipy interpolation object

         - inverse_time (bool): Whether the time should be inversed. 
         True if we go from leaves to root (against absolute time scale), and 
         the convolution is computed over positions of the child node. 
         False if the messages are propagated from root towards leaves (the same 
         direction as the absolute time axis), and the convolution is being 
         computed over the position of the parent node

         - grid_size (int): size of the grid for the target node positions.
        """
        
        pre_b = np.min(src_branch_neglogprob.y)
        pre_n = np.min(src_neglogprob.y)

        src_branch_neglogprob.y -= pre_b
        src_neglogprob.y -= pre_n

        assert (np.min(src_neglogprob.y) == 0)
        assert (np.min(src_branch_neglogprob.y) == 0)



        opt_source_pos = self._min_interp(src_neglogprob)
        opt_branch_len = sciopt.minimize_scalar(src_branch_neglogprob,
            bounds=[0.0, 2 * self.max_node_abs_t],
            method='bounded')
        if opt_branch_len.success != True:
            opt_branch_len = 0.0
        else:
            opt_branch_len = opt_branch_len.x

        if inverse_time:
            opt_target_pos = opt_source_pos - opt_branch_len
        else:
            opt_target_pos = opt_source_pos + opt_branch_len
        
        source_grid = src_neglogprob.x 
        target_grid = self._make_node_grid(opt_target_pos, 
                grid_size, 
                variance=1.0) #parent_var / self.max_node_abs_t)
        grid2D = source_grid[:, None] - target_grid
        
        # if we go along the time axis, the scr node will be earlier in time, 
        # so to get the positive branch lengths in the right direction, 
        # we should inverse the grid
        if inverse_time == False:
            grid2D *= -1.0

        grid2D[grid2D<self.MIN_T] = self.MIN_T
        grid2D[grid2D>self.MAX_T] = self.MAX_T
        
        logprob2D = src_branch_neglogprob(grid2D)
        logprob2D[:,((1,-2),)] = -1 * self.MIN_LOG / 2
        logprob2D[((1,-2),), :] = -1 * self.MIN_LOG / 2
        logprob2D[:,((0,-1),)] = -1 * self.MIN_LOG 
        logprob2D[((0,-1),), :] = -1 * self.MIN_LOG

        prob2D = np.exp(-1 * logprob2D) # real probabilities

        # compute convolution
        dx = np.diff(source_grid, axis=0)
        prob_source = np.exp(-1 * src_neglogprob(source_grid))
        d_conv = (prob2D.T * prob_source)
        conv = (0.5 * (d_conv[:, 1:] + d_conv[:, :-1]) * dx).sum(1)
        
        p_logprob = np.log(conv) # grid already contains  far points
        p_logprob[np.isinf(p_logprob )] = self.MIN_LOG
        p_logprob[((0,-1),)] = self.MIN_LOG
        p_logprob[((1,-2),)] = self.MIN_LOG / 2
        
        target_neglogprob = interp1d(target_grid, -1 * p_logprob, kind='linear')
        
        # return the source distributions to their initial states 
        src_branch_neglogprob.y += pre_b
        src_neglogprob.y += pre_n
        # scale the resulting distribution
        target_neglogprob.y += pre_b
        target_neglogprob.y += pre_n

        return target_neglogprob

    def _parent_neg_log_prob(self, node, grid_size=100):
        opt_node_pos = self._find_node_opt_pos(node)
        opt_branch_len = sciopt.minimize_scalar(node.branch_neg_log_prob,
            bounds=[0.0, 2 * self.max_node_abs_t],
            method='bounded')

        if opt_branch_len.success != True:
            opt_branch_len = 0.0
        else:
            opt_branch_len = opt_branch_len.x

        # either we have assessed the node optimal position 
        # and can make suggestions about parent opt position,
        # or both positions remain undefined
        if opt_node_pos is not None:
            opt_parent_pos = opt_node_pos - opt_branch_len
        else:
            opt_parent_pos = None

        node_grid = node.neg_log_prob.x #self._make_node_grid(opt_node_pos, grid_size)
        #parent_var = node_grid[-2] + 5 * opt_branch_len - node_grid[1]
        
        parent_grid = self._make_node_grid(opt_parent_pos, 
                grid_size, 
                variance=1.0) #parent_var / self.max_node_abs_t)
        

        grid2D = node_grid[:, None] - parent_grid
        grid2D[grid2D<self.MIN_T] = self.MIN_T
        grid2D[grid2D>self.MAX_T] = self.MAX_T
        
        logprob2D = node.branch_neg_log_prob(grid2D)
        logprob2D[:,((1,-2),)] = -1 * self.MIN_LOG / 2
        logprob2D[((1,-2),), :] = -1 * self.MIN_LOG / 2
        logprob2D[:,((0,-1),)] = -1 * self.MIN_LOG 
        logprob2D[((0,-1),), :] = -1 * self.MIN_LOG

        prob2D = np.exp(-1 * logprob2D) # real probabilities

        # compute convolution
        dx = np.diff(node_grid, axis=0)
        prob_node = np.exp(-1 * node.neg_log_prob(node_grid))
        d_conv = (prob2D.T * prob_node)
        conv = (0.5 * (d_conv[:, 1:] + d_conv[:, :-1]) * dx).sum(1)
        
        p_logprob = np.log(conv + 1e-100) # grid already contains  far points
        p_logprob[((0,-1),)] = self.MIN_LOG
        p_logprob[((1,-2),)] = self.MIN_LOG / 2
        
        parent_neg_log_prob = interp1d(parent_grid, -1 * p_logprob, kind='linear')
        return parent_neg_log_prob

    def _multiply_dists(self, interps, prefactors, grid_size=100):
        """
        Multiply two distributions of inverse log-likelihoods, 
        represented as interpolation objects. Takes array of interpolation objects, 
        extracts the grid, builds the new grid for the resulting distribution, 
        performs multiplication on a new grid.
        Args:
         
         - interps (iterable): Itarable of interpolation objects for -log(LH)
         distributions. 

         - prefactors (iterable): scaling factors of hte distributions. Each 
         distribution is (arbitrarly) scaled so that the max value is 1, hence
         min(-log(LH(x))) = 0. The prefactors will be summed, the new prefactor 
         will be added and the result will be returned as the prefactor for the 
         resulting distribution

         - grid_size (int, default 100): The number of nodes in the interpolation 
         object X-scale. 

        Returns:
         - interp: Resulting interpolation object for the -log(LH) distribution  

         - pre(double): distribution pre-factor
        """
        
        ml_t_prefactor = np.sum(prefactors)

        min_grid_size = np.min([len(k.x) for k in interps])
        # correction for delta-functions distribution of terminal nodes
        if min_grid_size < 10: # just combine the two grids
            grid = np.concatenate([k.x for k in interps])
            grid = np.unique(grid) # exclude repetitive points (terminals)
        else: # create new grid from combination of two

            opts = [self._min_interp(k) for k in interps]
            opts = [k for k in opts if k is not None]
            scale = 2 * np.max(
                [abs((np.max(opts) - np.min(opts))), 
                0.25]
                ) / self.max_node_abs_t
            grid = self._make_node_grid(np.mean(opts), grid_size, scale)
        
        node_prob = np.sum([k(grid) for k in interps], axis=0)
        
        pre =  node_prob.min() 
        node_prob -= pre
        
        ml_t_prefactor += pre
        
        node_prob[((0,-1),)] = -1 * self.MIN_LOG # +1000
        node_prob[((1,-2),)] = -1 * self.MIN_LOG / 2 # +500           

        interp = interp1d(grid, node_prob, kind='linear')
        return interp, ml_t_prefactor
    
    def _ml_t_leaves_root(self, grid_size=300):
        """
        Propagate up- messages for ML computations with temporal constraints.
        To each node, sets the grid and the likelihood distribution on the grid
        """

        print("Maximum likelihood tree optimization with temporal constraints:"
            " Propagating leaves -> root...")
        for node in self.tree.find_clades(order='postorder'):  # down->up
            
            if node.is_terminal():
                continue # either have constraints, or will be optimized freely on the way back

            # we already have processed the node
            if hasattr(node, "neg_log_prob") and node.neg_log_prob is not None:
                continue

            # children nodes with constraints
            clades = [k for k in node.clades if k.neg_log_prob is not None]
            if len(clades) < 1:  # we need at least one constrainted
                continue
            neg_log_prob = [self._convolve(clade.neg_log_prob, 
                               clade.branch_neg_log_prob, 
                               inverse_time=True, 
                               grid_size=grid_size
                               )
                for clade in clades]
            
            new_neglogprob, prefactor = self._multiply_dists(
                neg_log_prob, 
                [k.ml_t_prefactor for k in node.clades],
                grid_size)
            node.neg_log_prob = new_neglogprob
            node.ml_t_prefactor += prefactor
                        
            # plt.plot(node.neg_log_prob.x,node.neg_log_prob(node.neg_log_prob.x), 'o-' ); plt.xlim(0.2, 0.22)
            # log0 = neg_log_prob [0]
            # log1 = neg_log_prob [1]
            # x0 = log0.x
            # x1 = log1.x
            # plt.plot(x0, log0(x0) - log0(x0).min(), 'o--')
            # plt.plot(x1, log1(x1) - log1(x1).min(), 'o--')

    def _ml_t_root_leaves(self, grid_size=300):
        """
        Propagate down- messages for ML computations with temporal constraints.
        for each node, set the grid and the likelihood distribution of the
        position on the on the grid
        """
        print("Maximum likelihood tree optimization with temporal constraints:"
            " Propagating root -> leaves...")
        for node in self.tree.find_clades(order='preorder'):  # up->down
            if not hasattr(node, "neg_log_prob"):
                print ("ERROR: node has no log-prob interpolation object! "
                    "Aborting.")
            if node.up is None:  # root node
                self._set_final_date(node) 
                
                continue               
            
            if node.neg_log_prob is not None: # aconstrained terminal 
                                              # and all internal nodes
                
                msg_from_root = self._convolve(#node.up.neg_log_prob, 
                                                  self._log_delta(node.up.abs_t),
                                                  node.branch_neg_log_prob,
                                                  inverse_time=False, 
                                                  grid_size=grid_size
                                                  )
                import ipdb; ipdb.set_trace()
                final_prob, final_pre = self._multiply_dists(
                            (
                                msg_from_root, 
                                node.neg_log_prob
                            ), 
                            (
                                node.ml_t_prefactor,
                                node.up.ml_t_prefactor
                            ), 
                            grid_size
                        )
                if self._min_interp(final_prob) < node.up.abs_t:
                    import ipdb; ipdb.set_trace()
                    node.neg_log_prob = self._log_delta(node.up.abs_t)
                    node.ml_t_prefactor = self.MIN_LOG
                
                else:
                    node.neg_log_prob = final_prob
                    node.ml_t_prefactor = final_pre
                
            else: # unconstrained terminal nodes
                msg_from_root = self._convolve(#node.up.neg_log_prob, 
                                                  self._log_delta(node.up.abs_t),
                                                  node.branch_neg_log_prob,
                                                  inverse_time=False, 
                                                  grid_size=grid_size
                                                  )
               
                node.neg_log_prob = msg_from_root
                node.ml_t_prefactor = node.up.ml_t_prefactor

            self._set_final_date(node)            
            
    def _ml_t_root_leaves_tmp(self):
        for node in self.tree.find_clades(order='preorder'):  # up->down
            if not hasattr(node, "neg_log_prob"):
                print ("ERROR: node has no log-prob interpolation object! "
                    "Aborting.")
            self._set_final_date(node)
            
    def _set_final_date(self, node):
        """
        Set the final date and branch length parameters to a node. 
        """
        node.abs_t = self._min_interp(node.neg_log_prob)
        if node.up is not None:
            node.branch_length = node.abs_t - node.up.abs_t
            node.dist2root = node.up.dist2root + node.branch_length
        else:
            node.branch_length = 1.0
            node.dist2root = 0.0

        node.date = (node.abs_t-self.date2dist.intersect) / self.date2dist.slope

    def _ml_t_grid_prob(self, p_parent, p_child, grid, gtr):
        """
        Compute probability for 2D grid of times

        Args:

         - p_parent(numpy.array): parent profile (left profile). Shape: axL (a
            - alphabet size, L - sequence length)

         - p_child(numpy.array): child profile (right profile). Shape: axL (a
            - alphabet size, L - sequence length)

         - grid(numpy.array): prepared grid of times (branch lengths) to
         compute the probabilites for double-gridded nodes. The grid must have
         shape of (Lc, Lp, L), where Lc is the length of child grid, Lp is the
         length of the parent grid and L is the length of the sequence.

         - gtr(GTR): model of evolution.

         - res(numpy.array, default None): array to store results of the
         probability computations in order to avoid the construction of big
         arrays. Must have the same dimensions as grid. If set to none, the
         array will be constructed.

         - out_prob(numpy.array, default None): output probability. If
         specified, should have the shape of (Lc, Lp). If None or shape
         mismatch, will be constructed.
        """
        out_prob = np.zeros(grid.shape[:2])
        seq_l = p_parent.shape[0]

        if grid.ndim == 2:
            # grid.shape = (len(child),len(parent), 1)
            grid = grid.reshape(grid.shape + (1,))

        # indexes to exclude overlapping grids:
        idx = (
            grid >= 0).reshape(
            grid.shape[:2])  # idx.shape=(len(child),len(parent))

        # temp result
        # shape=(child_grid,parent_grid,L)
        tmp_res = np.zeros(idx.shape + (seq_l,))

        for state in range(gtr.alphabet.shape[0]):
            egrid = np.tile(np.exp(gtr.eigenmat[state] * grid), (1, 1, seq_l))
            # ma_egrid = np.ma.masked_array(egrid, idx, fill_value=0.0)
            tmp_res += (p_parent[:, state] * p_child[:, state]) * egrid

        out_prob[idx] = tmp_res.prod(-1)[idx]  # multiply along sequence
        # out_prob[~idx] = 0.0

        return out_prob

    def ml_t(self, gtr):
        """
        Perform tree optimization with temporal constarints.
        """
        #  propagate messages up
        self._ml_t_leaves_root()

        #  propagate messages down - reconstruct node positions
        # self._ml_t_root_leaves_tmp()
        self._ml_t_root_leaves()
        print ("Done tree optimization.")

    def date2dist_plot(self):
        """
        Plot the dependence between the node depth in the tree and the given
        node date information.
        """
        dates = []
        for node in self.tree.find_clades():
            if node.date is not None:
                dates.append((node.date, node.dist2root))
        dates = np.array(dates)

        if self.date2dist is None:
            self.date2dist = DateConversion()
            self.date2dist.intersect,\
                self.date2dist.slope,\
                self.date2dist.r_val,\
                self.date2dist.pi_val,\
                self.date2dist.sigma = stats.linregress(dates[:, 0],
                        dates[:, 1])

        plt.plot(dates[:, 0], dates[:, 1], 'o', c='r',
                 fillstyle='none', markersize=9, label='Data')

        plt.plot([0, dates[:, 0].max()],
                 [self.date2dist.intersect, self.date2dist.intersect +
                  self.date2dist.slope * dates[:, 0].max()],
                 lw=2, c='r', label='Linear regression')

        plt.grid()
        plt.ylabel("Distance from root (node depth)")
        plt.xlabel("Node date (days before present)")
        plt.title(
            "Dependence between the node depth\nand the given date time"
            " constraints of the node.\n Tree file: %s" %
            self.tree_file)
        plt.legend()

    def _set_rotated_profiles(self, node, gtr):
        """
        Set sequence and its profiles in the eigenspace of the transition
        matrix.
        """
        node.prf_r = node.profile.dot(gtr.v)
        node.prf_l = (gtr.v_inv.dot(node.profile.T)).T

    def _score_branch(self, node, bins, colors):
        cmap = mpl.cm.get_cmap ()
        def dev(n):
            if not hasattr(n, 'branch_neg_log_prob') or\
               n.branch_neg_log_prob is None: # root node or missing
                return 0.0
            
            return abs(sciopt.minimize_scalar(n.branch_neg_log_prob).x - 
                       n.branch_length)
        
        if node.branch_length < 0: 
            node.score = 1.0
        else:
            clr = colors[(bins > abs(dev(node) / node.branch_length)).argmax()]
            node.score = clr
        color = tuple(map(int, np.array(cmap(node.score)[:-1]) * 255))
        node.color = color

    def _score_branches(self, bins, set_color=True):
        """
        Set score to the branch. The score is how far is the branch length from 
        its optimal value
        """
        #bins=np.array([0.01, 0.1, 0.5, 1.0, 2.0, 3.0, 5.0, 8.0, 10.0, 1000.0])
        colors = np.linspace(0,1,len(bins))
       
        for n in self.tree.find_clades():
            self._score_branch(n, bins, colors)
       
    def _nni(self, node):
        """
        Perform nearest-neighbour-interchange procedure, 
        choose the best local configuration
        """
        if node.up is None: # root node
            return 
        
        children = node.clades
        sisters = [k for k in node.up.clades]
        for child_pos, child in enumerate(children):
            for sister_pos, sister in enumerate(sisters):
                # exclude node from iteration:
                if sister == node:
                    continue
                # exchange 
                node.up.clades[sister_pos] = child
                node.clades[child_pos] = sister
                # compute new likelihood for the branch

    def log_lh(self, node):
        if hasattr(node, 'lh_prefactor') and hasattr(node, 'ml_t_prefactor'):
            return -node.root.ml_t_prefactor + node.lh_prefactor.sum()
        else:
            return -10000000

    def to_json(self, node, **kwargs):
        save_dist = False
        json = {}
        if hasattr(node, 'clade'):
            json['clade'] = node.clade
        if node.name:
            json['strain'] = str(node.name).replace("'", '')
        if hasattr(node, 'branch_length'):
            json['branch_length'] = round(node.branch_length, 5)
        if hasattr(node, 'opt_branch_length'):
            json['opt_branch_length'] = round(node.opt_branch_length, 5)
        if hasattr(node, 'xvalue'):
            json['xvalue'] = round(node.xvalue, 5)
        if hasattr(node, 'yvalue'):
            json['yvalue'] = round(node.yvalue, 5)
        if hasattr(node, 'date'):
            json['days_before_present'] = int(node.date)
        if hasattr(node, 'sequence'):
            json['seq'] = ''.join(node.sequence)
        if hasattr(node, 'lh_prefactor') and hasattr(node, 'ml_t_prefactor'):
            json['logLH'] = self.log_lh(node)
        if save_dist and hasattr(node, 'neg_log_prob'):
            json['dist_DBP'] = ','.join(map(lambda x: str(int((x-self.date2dist.intersect) / self.date2dist.slope)), node.neg_log_prob.x))
            json['dist_logLH'] = ','.join(map(lambda x: '%10.5E' % x, node.neg_log_prob(node.neg_log_prob.x)))
        if len(node.clades):
            json["children"] = []
            for ch in node.clades:
                json["children"].append(self.to_json(ch))
        return json
        <|MERGE_RESOLUTION|>--- conflicted
+++ resolved
@@ -16,11 +16,7 @@
 from Bio import Phylo
 
 from scipy import optimize as sciopt
-<<<<<<< HEAD
-
-=======
  
->>>>>>> 298980bb
 
 class DateConversion(object):
 
