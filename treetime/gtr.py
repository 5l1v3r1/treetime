--- conflicted
+++ resolved
@@ -56,11 +56,7 @@
         self.logger("GTR: with alphabet: "+str(self.alphabet),1)
         # determine if a character exists that corresponds to no info, i.e. all one profile
         if any([x.sum()==n_states for x in self.profile_map.values()]):
-<<<<<<< HEAD
-            amb_states = [c for c,x in self.profile_map.items() if x.sum()==n_states][0]
-=======
-            amb_states = [c for c,x in self.profile_map.iteritems() if x.sum()==n_states]
->>>>>>> 6735b601
+            amb_states = [c for c,x in self.profile_map.items() if x.sum()==n_states]
             self.ambiguous = 'N' if 'N' in amb_states else amb_states[0]
             self.logger("GTR: ambiguous character: "+self.ambiguous,2)
         else:
