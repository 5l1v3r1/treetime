--- conflicted
+++ resolved
@@ -22,12 +22,9 @@
     is converted to the most likely time of the internal nodes.
     """
 
-<<<<<<< HEAD
-    def __init__(self,  dates=None, debug=False, real_dates=True,
+    def __init__(self,  dates=None, debug=False, real_dates=True, precision=1,
                  long_branch_mode=False, *args, **kwargs):
-=======
-    def __init__(self,  dates=None, debug=False, real_dates=True, precision=1, *args, **kwargs):
->>>>>>> ff884722
+
         """
         ClockTree constructor
 
@@ -67,9 +64,7 @@
         self.date2dist = None  # we do not know anything about the conversion
         self.rel_tol_prune = ttconf.REL_TOL_PRUNE
         self.rel_tol_refine = ttconf.REL_TOL_REFINE
-<<<<<<< HEAD
         self.long_branch_mode = long_branch_mode
-=======
         self.min_width = 10*self.one_mutation
         self.precision=precision
         if precision==0:
@@ -88,7 +83,6 @@
             self.node_grid_points = ttconf.NODE_GRID_SIZE
             self.branch_grid_points = ttconf.BRANCH_GRID_SIZE
             self.n_integral = ttconf.N_INTEGRAL
->>>>>>> ff884722
 
         for node in self.tree.find_clades(order='postorder'):
             if node.name in self.date_dict:
@@ -164,18 +158,14 @@
                 else:
                     gamma = 1.0
                     merger_cost = None
-<<<<<<< HEAD
+
                 if self.long_branch_mode:
                     node.profile_pair = self.marginal_branch_profile(node)
 
                 node.branch_length_interpolator = BranchLenInterpolator(node, self.gtr,
-                            pattern_multiplicity = self.multiplicity,
+                            pattern_multiplicity = self.multiplicity, min_width=self.min_width,
                             one_mutation=self.one_mutation, marginal_branchlength = self.long_branch_mode)
-=======
-                node.branch_length_interpolator = BranchLenInterpolator(node, self.gtr,
-                        one_mutation=self.one_mutation, n_grid_points = self.branch_grid_points,
-                        min_width=self.min_width)
->>>>>>> ff884722
+
                 node.branch_length_interpolator.merger_cost = merger_cost
                 node.branch_length_interpolator.gamma = gamma
         self.date2dist = utils.DateConversion.from_tree(self.tree, clock_rate)
