from __future__ import print_function, division, absolute_import
import time, sys
import gc
from collections import defaultdict
import numpy as np
from Bio import Phylo
from Bio.Phylo.BaseTree import Clade
from Bio import AlignIO
from treetime import config as ttconf
from treetime import MissingDataError,UnknownMethodError
from .seq_utils import seq2prof, seq2array, prof2seq, normalize_profile, extend_profile
from .vcf_utils import process_alignment_dictionary
from .gtr import GTR
from .gtr_site_specific import GTR_site_specific
from .sequence_data import SequenceData

def compressed_sequence(node):
    if node.name in node.tt.data.compressed_alignment and (not node.tt.reconstructed_tip_sequences):
        return node.tt.data.compressed_alignment[node.name]
    elif hasattr(node, '_cseq'):
        return node._cseq
    else:
        raise ValueError('Ancestral sequences are not yet inferred')

def mutations(node):
    """
    Get the mutations on a tree branch. Take compressed sequences from both sides
    of the branch (attached to the node), compute mutations between them, and
    expand these mutations to the positions in the real sequences.
    """
    if node.up is None:
        return []
    elif (not node.tt.reconstructed_tip_sequences) and node.name in node.tt.data.aln:
        return node.tt.data.differences(node.up.cseq, node.tt.data.aln[node.name], seq2_compressed=False)
    else:
        return node.tt.data.differences(node.up.cseq, node.cseq)

string_types = [str] if sys.version_info[0]==3 else [str, unicode]
Clade.sequence = property(lambda x: x.tt.sequence(x, as_string=False))
Clade.cseq = property(compressed_sequence)
Clade.mutations = property(mutations)


class TreeAnc(object):
    """
    Class defines simple tree object with basic interface methods: reading and
    saving from/to files, initializing leaves with sequences from the
    alignment, making ancestral state inference
    """

    def __init__(self, tree=None, aln=None, gtr=None, fill_overhangs=True,
                ref=None, verbose = ttconf.VERBOSE, ignore_gaps=True,
                convert_upper=True, seq_multiplicity=None, log=None,
                compress=True,
                **kwargs):
        """
        TreeAnc constructor. It prepares the tree, attaches sequences to the leaf nodes,
        and sets some configuration parameters.

        Parameters
        ----------
        tree : str, Bio.Phylo.Tree
           Phylogenetic tree. String passed is interpreted as a filename with
           a tree in a standard format that can be parsed by the Biopython Phylo module.

        aln : str, Bio.Align.MultipleSequenceAlignment, dict
           Sequence alignment. If a string passed, it is interpreted as the
           filename to read Biopython alignment from. If a dict is given,
           this is assumed to be the output of vcf_utils.read_vcf which
           specifies for each sequence the differences from a reference

        gtr : str, GTR
           GTR model object. If string passed, it is interpreted as the type of
           the GTR model. A new GTR instance will be created for this type.

        fill_overhangs : bool
           In some cases, the missing data on both ends of the alignment is
           filled with the gap sign('-'). If set to True, the end-gaps are converted to "unknown"
           characters ('N' for nucleotides, 'X' for aminoacids). Otherwise, the alignment is treated as-is

        ref : None, optional
            Reference sequence used in VCF mode

        verbose : int
           Verbosity level as number from 0 (lowest) to 10 (highest).

        ignore_gaps : bool
           Ignore gaps in branch length calculations

        convert_upper : bool, optional
            Description

        seq_multiplicity : dict
           If individual nodes in the tree correspond to multiple sampled sequences
           (i.e. read count in a deep sequencing experiment), these can be
           specified as a dictionary. This currently only affects rooting and
           can be used to weigh individual tips by abundance or important during root search.

        compress : bool, optional
            reduce identical alignment columns to one (not useful when
            inferring site specific GTR models).

        **kwargs
           Keyword arguments to construct the GTR model

         .. Note::
               Some GTR types require additional configuration parameters.
               If the new GTR is being instantiated, these parameters are expected
               to be passed as kwargs. If nothing is passed, the default values are
               used, which might cause unexpected results.

        Raises
        ------
        AttributeError
            If no tree is passed in


        """
        if tree is None:
            raise TypeError("TreeAnc requires a tree!")
        self.t_start = time.time()
        self.verbose = verbose
        self.log = log
        self.ok = False
        self.data = None
        self.log_messages = set()
        self.logger("TreeAnc: set-up",1)
        self._internal_node_count = 0
        self.use_mutation_length = False
        self.ignore_gaps = ignore_gaps
        self.reconstructed_tip_sequences = False
        self.sequence_reconstruction = None

        self._tree = None
        self.tree = tree
        if tree is None:
            raise ValueError("TreeAnc: tree loading failed! exiting")

        # set up GTR model
        self._gtr = None
        self.set_gtr(gtr or 'JC69', **kwargs)

        # set alignment and attach sequences to tree on success.
        # otherwise self.data.aln will be None
        self.data = SequenceData(aln, ref=ref, logger=self.logger, compress=compress,
                                convert_upper=convert_upper, fill_overhangs=fill_overhangs,
                                sequence_length=kwargs['seq_len'] if 'seq_len' in kwargs else None)

        if self.gtr.is_site_specific and self.data.compress:
            raise TypeError("TreeAnc: sequence compression and site specific gtr models are incompatible!" )

        if self.data.aln and self.tree:
            self._check_alignment_tree_gtr_consistency()


    def logger(self, msg, level, warn=False, only_once=False):
        """
        Print log message *msg* to stdout.

        Parameters
        -----------

         msg : str
            String to print on the screen

         level : int
            Log-level. Only the messages with a level higher than the
            current verbose level will be shown.

         warn : bool
            Warning flag. If True, the message will be displayed
            regardless of its log-level.

        """
        if only_once and msg in self.log_messages:
            return

        self.log_messages.add(msg)

        lw=80
        if level<self.verbose or (warn and level<=self.verbose):
            from textwrap import fill
            dt = time.time() - self.t_start
            outstr = '\n' if level<2 else ''
            initial_indent = format(dt, '4.2f')+'\t' + level*'-'
            subsequent_indent = " "*len(format(dt, '4.2f')) + "\t" + " "*level
            outstr += fill(msg, width=lw, initial_indent=initial_indent, subsequent_indent=subsequent_indent)
            print(outstr, file=sys.stdout)


####################################################################
## SET-UP
####################################################################
    @property
    def leaves_lookup(self):
        """
        The :code:`{leaf-name:leaf-node}` dictionary. It enables fast
        search of a tree leaf object by its name.
        """
        return self._leaves_lookup

    @property
    def gtr(self):
        """
        :setter: Sets the GTR object passed in
        :getter: Returns the current GTR object

        """
        return self._gtr

    @gtr.setter
    def gtr(self, value):
        """
        Parameters
        -----------
         value : GTR
            the new GTR object
        """
        if not (isinstance(value, GTR) or isinstance(value, GTR_site_specific)):
            raise TypeError("GTR instance expected")
        self._gtr = value


    def set_gtr(self, in_gtr, **kwargs):
        """
        Create new GTR model if needed, and set the model as an attribute of the
        TreeAnc class

        Parameters
        -----------
         in_gtr : str, GTR
            The gtr model to be assigned. If string is passed,
            it is taken as the name of a standard GTR model, and is
            attempted to be created through :code:`GTR.standard()` interface. If a
            GTR instance is passed, it is set directly .
         **kwargs
            Keyword arguments to construct the GTR model. If none are passed, defaults
            are assumed.

        """
        if isinstance(in_gtr, str):
            self._gtr = GTR.standard(model=in_gtr, **kwargs)
            self._gtr.logger = self.logger

        elif isinstance(in_gtr, GTR) or isinstance(in_gtr, GTR_site_specific):
            self._gtr = in_gtr
            self._gtr.logger=self.logger
        else:
            self.logger("TreeAnc.gtr_setter: can't interpret GTR model", 1, warn=True)
            raise TypeError("Cannot set GTR model in TreeAnc class: GTR or "
                "string expected")

        if self._gtr.ambiguous is None:
            self.fill_overhangs=False

    @property
    def aln(self):
        '''
        :setter: Sets the alignment
        :getter: Returns the alignment
        '''
        return self.data.aln

    @aln.setter
    def aln(self,in_aln):
        self.data.aln=in_aln
        if self.tree:
            self._check_alignment_tree_gtr_consistency()


    @property
    def tree(self):
        """
        The phylogenetic tree currently used by the TreeAnc.

        :setter: Sets the tree. Directly if passed as Phylo.Tree, or by reading from \
        file if passed as a str.
        :getter: Returns the tree as a Phylo.Tree object

        """
        return self._tree


    @tree.setter
    def tree(self, in_tree):
        '''
        assigns a tree to the internal self._tree variable. The tree is either
        loaded from file (if in_tree is str) or assigned (if in_tree is a Phylo.tree)
        '''
        from os.path import isfile
        self._tree = None
        if isinstance(in_tree, Phylo.BaseTree.Tree):
            self._tree = in_tree
        elif type(in_tree) in string_types and isfile(in_tree):
            try:
                self._tree=Phylo.read(in_tree, 'newick')
            except:
                fmt = in_tree.split('.')[-1]
                if fmt in ['nexus', 'nex']:
                    self._tree=Phylo.read(in_tree, 'nexus')
                else:
                    raise ValueError('TreeAnc: could not load tree, format needs to be nexus or newick! input was '+str(in_tree))
        else:
            raise ValueError('TreeAnc: could not load tree! input was '+str(in_tree))


        # remove all existing sequence attributes
        for node in self._tree.find_clades():
            node.branch_length = node.branch_length if node.branch_length else 0.0
            if hasattr(node, "_cseq"):
                node.__delattr__("_cseq")
            node.original_length = node.branch_length
            node.mutation_length = node.branch_length
        self.prepare_tree()

        if self.data:
            self._check_alignment_tree_gtr_consistency()

        return ttconf.SUCCESS


    @property
    def one_mutation(self):
        """
        Returns
        -------
        float
            inverse of the uncompressed sequene length - length scale for short branches
        """
        return 1.0/self.data.full_length if self.data.full_length else np.nan

    @one_mutation.setter
    def one_mutation(self,om):
        self.logger("TreeAnc: one_mutation can't be set",1)


    def _check_alignment_tree_gtr_consistency(self):
        '''
        For each node of the tree, check whether there is a sequence available
        in the alignment and assign this sequence as a character array
        '''
        if len(self.tree.get_terminals()) != len(self.data.aln):
            self.logger("**WARNING: Number of tips in tree differs from number of sequences in alignment!**", 3, warn=True)
        failed_leaves= 0

        # loop over leaves and assign multiplicities of leaves (e.g. number of identical reads)
        for l in self.tree.get_terminals():
            if l.name in self.data.seq_multiplicity:
                l.count = self.data.seq_multiplicity[l.name]
            else:
                l.count = 1.0

        # loop over tree, and assign sequences
        for l in self.tree.find_clades():
            if hasattr(l, 'branch_state'): del l.branch_state
            if l.name not in self.data.compressed_alignment and l.is_terminal():
                self.logger("***WARNING: TreeAnc._attach_sequences_to_nodes: NO SEQUENCE FOR LEAF: %s" % l.name, 0, warn=True)
                failed_leaves += 1
                if failed_leaves > self.tree.count_terminals()/3:
                    raise MissingDataError("TreeAnc._check_alignment_tree_gtr_consistency: At least 30\\% terminal nodes cannot be assigned a sequence!\n"
                                           "Are you sure the alignment belongs to the tree?", 2, warn=True)
            else: # could not assign sequence for internal node - is OK
                pass

        if failed_leaves:
            self.logger("***WARNING: TreeAnc: %d nodes don't have a matching sequence in the alignment."
                        " POSSIBLE ERROR."%failed_leaves, 0, warn=True)

        # extend profile to contain additional unknown characters
        extend_profile(self.gtr, [self.data.ref] if self.data.is_sparse
                        else self.data.aln.values(), logger=self.logger)
        self.ok = True


    def prepare_tree(self):
        """
        Set link to parent and calculate distance to root for all tree nodes.
        Should be run once the tree is read and after every rerooting,
        topology change or branch length optimizations.
        """
        self.sequence_reconstruction = False
        self.tree.root.branch_length = 0.001
        self.tree.root.mutation_length = self.tree.root.branch_length
        self.tree.ladderize()
        self._prepare_nodes()
        self._leaves_lookup = {node.name:node for node in self.tree.get_terminals()}


    def _prepare_nodes(self):
        """
        Set auxilliary parameters to every node of the tree.
        """
        self.tree.root.up = None
<<<<<<< HEAD
        self.tree.root.tt = self
        self.tree.root.bad_branch=self.tree.root.bad_branch if hasattr(self.tree.root, 'bad_branch') else False
=======
>>>>>>> 67db41bd
        name_set = set([n.name for n in self.tree.find_clades() if n.name])
        internal_node_count = 0
        for clade in self.tree.get_nonterminals(order='preorder'): # parents first
            if clade.name is None:
                tmp = "NODE_" + format(internal_node_count, '07d')
                while tmp in name_set:
                    internal_node_count += 1
                    tmp = "NODE_" + format(internal_node_count, '07d')
                clade.name = tmp
                name_set.add(clade.name)
            internal_node_count+=1
            for c in clade.clades:
                c.up = clade
                c.tt = self

        for clade in self.tree.find_clades(order='postorder'): # children first
            if clade.is_terminal():
                clade.bad_branch = clade.bad_branch if hasattr(clade, 'bad_branch') else False
            else:
                clade.bad_branch = all([c.bad_branch for c in clade])

        self._calc_dist2root()
        self._internal_node_count = max(internal_node_count, self._internal_node_count)


    def _calc_dist2root(self):
        """
        For each node in the tree, set its root-to-node distance as dist2root
        attribute
        """
        self.tree.root.dist2root = 0.0
        for clade in self.tree.get_nonterminals(order='preorder'): # parents first
            for c in clade.clades:
                c.dist2root = clade.dist2root + c.mutation_length



####################################################################
## END SET-UP
####################################################################


###################################################################
### ancestral reconstruction
###################################################################
    def reconstruct_anc(self,*args, **kwargs):
        """Shortcut for :py:meth:`treetime.TreeAnc.infer_ancestral_sequences`
        """
        return self.infer_ancestral_sequences(*args,**kwargs)


    def infer_ancestral_sequences(self, method='probabilistic', infer_gtr=False,
                                  marginal=False, reconstruct_tip_sequences=False, **kwargs):
        """Reconstruct ancestral sequences

        Parameters
        ----------
        method : str
           Method to use. Supported values are "parsimony", "fitch", "probabilistic" and "ml"
        infer_gtr : bool
           Infer a GTR model before reconstructing the sequences
        marginal : bool
           Assign sequences that are most likely after averaging over all other nodes
           instead of the jointly most likely sequences.
        reconstruct_tip_sequences : bool, optional
            Reconstruct sequences of terminal nodes/leaves, thereby replacing ambiguous
            characters with the inferred base/state. default: False
        **kwargs
            additional keyword arguments that are passed down to :py:meth:`TreeAnc.infer_gtr` and :py:meth:`TreeAnc._ml_anc`

        Returns
        -------
        N_diff : int
           Number of nucleotides different from the previous
           reconstruction.  If there were no pre-set sequences, returns N*L

        """
        if not self.ok:
            raise MissingDataError("TreeAnc.infer_ancestral_sequences: ERROR, sequences or tree are missing")

        self.logger("TreeAnc.infer_ancestral_sequences with method: %s, %s"%(method, 'marginal' if marginal else 'joint'), 1)
        if not reconstruct_tip_sequences:
            self.logger("WARNING: Previous versions of TreeTime (<0.7.0) RECONSTRUCTED sequences"
                        " of tips when at positions with AMBIGUOUS bases. This resulted in"
                        " unexpected behavior is some cases and is no longer done by default."
                        " If you want to fill those sites with their most likely state,"
                        " rerun with `reconstruct_tip_sequences=True`.", 0, warn=True, only_once=True)

        if method.lower() in ['ml', 'probabilistic']:
            if marginal:
                _ml_anc = self._ml_anc_marginal
            else:
                _ml_anc = self._ml_anc_joint
        elif method.lower() in ['fitch', 'parsimony']:
            _ml_anc = self._fitch_anc
        else:
            raise ValueError("Reconstruction method needs to be in ['ml', 'probabilistic', 'fitch', 'parsimony'], got '{}'".format(method))

        if infer_gtr:
            self.infer_gtr(marginal=marginal, **kwargs)
            N_diff = _ml_anc(reconstruct_tip_sequences=reconstruct_tip_sequences, **kwargs)
        else:
            N_diff = _ml_anc(reconstruct_tip_sequences=reconstruct_tip_sequences, **kwargs)

        return N_diff


###################################################################
### FITCH
###################################################################
    def _fitch_anc(self, **kwargs):
        """
        Reconstruct ancestral states using Fitch's algorithm. It implements
        the iteration from leaves to the root constructing the Fitch profiles for
        each character of the sequence, and then by propagating from the root
        to the leaves, reconstructs the sequences of the internal nodes.

        Keyword Args
        ------------

        Returns
        -------
        Ndiff : int
           Number of the characters that changed since the previous
           reconstruction. These changes are determined from the pre-set
           sequence attributes of the nodes. If there are no sequences available
           (i.e., no reconstruction has been made before), returns the total
           number of characters in the tree.

        """

        # set fitch profiiles to each terminal node
        for l in self.tree.get_terminals():
            l.state = [[k] for k in l.cseq]

        L = self.data.compressed_length

        self.logger("TreeAnc._fitch_anc: Walking up the tree, creating the Fitch profiles",2)
        for node in self.tree.get_nonterminals(order='postorder'):
            node.state = [self._fitch_state(node, k) for k in range(L)]

        ambs = [i for i in range(L) if len(self.tree.root.state[i])>1]
        if len(ambs) > 0:
            for amb in ambs:
                self.logger("Ambiguous state of the root sequence "
                                    "in the position %d: %s, "
                                    "choosing %s" % (amb, str(self.tree.root.state[amb]),
                                                     self.tree.root.state[amb][0]), 4)
        self.tree.root._cseq = np.array([k[np.random.randint(len(k)) if len(k)>1 else 0]
                                           for k in self.tree.root.state])


        self.logger("TreeAnc._fitch_anc: Walking down the self.tree, generating sequences from the "
                         "Fitch profiles.", 2)
        N_diff = 0
        for node in self.tree.get_nonterminals(order='preorder'):
            if node.up != None: # not root
                sequence =  np.array([node.up._cseq[i]
                        if node.up._cseq[i] in node.state[i]
                        else node.state[i][0] for i in range(L)])

                if self.sequence_reconstruction:
                    N_diff += (sequence!=node.cseq).sum()
                else:
                    N_diff += L
                node._cseq = sequence

            del node.state # no need to store Fitch states

        self.sequence_reconstruction = 'parsimony'
        self.logger("Done ancestral state reconstruction",3)
        return N_diff


    def _fitch_state(self, node, pos):
        """
        Determine the Fitch profile for a single character of the node's sequence.
        The profile is essentially the intersection between the children's
        profiles or, if the former is empty, the union of the profiles.

        Parameters
        ----------

         node : PhyloTree.Clade:
            Internal node which the profiles are to be determined

         pos : int
            Position in the node's sequence which the profiles should
            be determinedf for.

        Returns
        -------
         state : numpy.array
            Fitch profile for the character at position pos of the given node.
        """
        state = self._fitch_intersect([k.state[pos] for k in node.clades])
        if len(state) == 0:
            state = np.concatenate([k.state[pos] for k in node.clades])
        return state


    def _fitch_intersect(self, arrays):
        """
        Find the intersection of any number of 1D arrays.
        Return the sorted, unique values that are in all of the input arrays.
        Adapted from numpy.lib.arraysetops.intersect1d
        """
        def pairwise_intersect(arr1, arr2):
            s2 = set(arr2)
            b3 = [val for val in arr1 if val in s2]
            return b3

        arrays = list(arrays) # allow assignment
        N = len(arrays)
        while N > 1:
            arr1 = arrays.pop()
            arr2 = arrays.pop()
            arr = pairwise_intersect(arr1, arr2)
            arrays.append(arr)
            N = len(arrays)

        return arrays[0]



###################################################################
### Maximum Likelihood
###################################################################
    def sequence_LH(self, pos=None, full_sequence=False):
        """return the likelihood of the observed sequences given the tree

        Parameters
        ----------
        pos : int, optional
            position in the sequence, if none, the sum over all positions will be returned
        full_sequence : bool, optional
            does the position refer to the full or compressed sequence, by default compressed sequence is assumed.

        Returns
        -------
        float
            likelihood
        """
        if not hasattr(self.tree, "total_sequence_LH"):
            self.logger("TreeAnc.sequence_LH: you need to run marginal ancestral inference first!", 1)
            self.infer_ancestral_sequences(marginal=True)
        if pos is not None:
            if full_sequence:
                compressed_pos = self.data.full_to_compressed_sequence_map[pos]
            else:
                compressed_pos = pos
            return self.tree.sequence_LH[compressed_pos]
        else:
            return self.tree.total_sequence_LH


    def ancestral_likelihood(self):
        """
        Calculate the likelihood of the given realization of the sequences in
        the tree

        Returns
        -------

         log_lh : float
            The tree likelihood given the sequences
        """
        log_lh = np.zeros(self.data.multiplicity.shape[0])
        for node in self.tree.find_clades(order='postorder'):

            if node.up is None: #  root node
                # 0-1 profile
                profile = seq2prof(node.cseq, self.gtr.profile_map)
                # get the probabilities to observe each nucleotide
                profile *= self.gtr.Pi
                profile = profile.sum(axis=1)
                log_lh += np.log(profile) # product over all characters
                continue

            t = node.branch_length

            indices = np.array([(self.gtr.state_index[a], self.gtr.state_index[b])
                                 for a, b in zip(node.up.cseq, node.cseq)])

            logQt = np.log(self.gtr.expQt(t))
            lh = logQt[indices[:, 1], indices[:, 0]]
            log_lh += lh

        return log_lh

    def _branch_length_to_gtr(self, node):
        """
        Set branch lengths to either mutation lengths of given branch lengths.
        The assigend values are to be used in the following ML analysis.
        """
        if self.use_mutation_length:
            return max(ttconf.MIN_BRANCH_LENGTH*self.one_mutation, node.mutation_length)
        else:
            return max(ttconf.MIN_BRANCH_LENGTH*self.one_mutation, node.branch_length)


    def _ml_anc_marginal(self, sample_from_profile=False,
                         reconstruct_tip_sequences=False, debug=False, **kwargs):
        """
        Perform marginal ML reconstruction of the ancestral states. In contrast to
        joint reconstructions, this needs to access the probabilities rather than only
        log probabilities and is hence handled by a separate function.

        Parameters
        ----------
         sample_from_profile : bool or str
            assign sequences probabilistically according to the inferred probabilities
            of ancestral states instead of to their ML value. This parameter can also
            take the value 'root' in which case probabilistic sampling will happen
            at the root but at no other node.
        reconstruct_tip_sequences : bool, default False
            reconstruct sequence assigned to leaves, will replace ambiguous characters
            with the most likely definite character. Note that this will affect the mutations
            assigned to branches.
        """
        self.logger("TreeAnc._ml_anc_marginal: type of reconstruction: Marginal", 2)
        self.postorder_traversal_marginal()

        # choose sequence characters from this profile.
        # treat root node differently to avoid piling up mutations on the longer branch
        if sample_from_profile=='root':
            root_sample_from_profile = True
            other_sample_from_profile = False
        elif isinstance(sample_from_profile, bool):
            root_sample_from_profile = sample_from_profile
            other_sample_from_profile = sample_from_profile

        self.total_LH_and_root_sequence(sample_from_profile=root_sample_from_profile,
                                        assign_sequence=True)

        N_diff = self.preorder_traversal_marginal(reconstruct_tip_sequences=reconstruct_tip_sequences,
                                                  sample_from_profile=other_sample_from_profile,
                                                  assign_sequence=True)
        self.logger("TreeAnc._ml_anc_marginal: ...done", 3)

        self.reconstructed_tip_sequences = reconstruct_tip_sequences
        # do clean-up:
        if not debug:
            for node in self.tree.find_clades():
                try:
                    del node.marginal_log_Lx
                    del node.marginal_subtree_LH_prefactor
                except:
                    pass
        gc.collect()
        self.sequence_reconstruction = 'marginal'
        return N_diff


    def total_LH_and_root_sequence(self, sample_from_profile=False, assign_sequence=False):
        self.logger("Computing root node sequence and total tree likelihood...",3)
        # Msg to the root from the distant part (equ frequencies)
        if len(self.gtr.Pi.shape)==1:
            self.tree.root.marginal_outgroup_LH = np.repeat([self.gtr.Pi], self.data.compressed_length, axis=0)
        else:
            self.tree.root.marginal_outgroup_LH = np.copy(self.gtr.Pi.T)

        self.tree.root.marginal_profile, pre = normalize_profile(self.tree.root.marginal_outgroup_LH*self.tree.root.marginal_subtree_LH)
        marginal_LH_prefactor = self.tree.root.marginal_subtree_LH_prefactor + pre

        self.tree.sequence_LH = marginal_LH_prefactor
        self.tree.total_sequence_LH = (self.tree.sequence_LH*self.data.multiplicity).sum()
        if assign_sequence:
            seq, prof_vals, idxs = prof2seq(self.tree.root.marginal_profile,
                                        self.gtr, sample_from_prof=sample_from_profile, normalize=False)
            self.tree.root._cseq = seq


    def postorder_traversal_marginal(self):
        L = self.data.compressed_length
        n_states = self.gtr.alphabet.shape[0]

        self.logger("Attaching sequence profiles to leafs... ", 3)
        #  set the leaves profiles. This doesn't ever need to be reassigned for leaves
        for leaf in self.tree.get_terminals():
            if not hasattr(leaf, "marginal_subtree_LH"):
                if leaf.name in self.data.compressed_alignment:
                    leaf.marginal_subtree_LH = seq2prof(self.data.compressed_alignment[leaf.name], self.gtr.profile_map)
                else:
                    leaf.marginal_subtree_LH = np.ones((L, n_states))
            if not hasattr(leaf, "marginal_subtree_LH_prefactor"):
                leaf.marginal_subtree_LH_prefactor = np.zeros(L)

        self.logger("Postorder: computing likelihoods... ", 3)
        # propagate leaves --> root, set the marginal-likelihood messages
        for node in self.tree.get_nonterminals(order='postorder'): #leaves -> root
            # regardless of what was before, set the profile to ones
            tmp_log_subtree_LH = np.zeros((L,n_states), dtype=float)
            node.marginal_subtree_LH_prefactor = np.zeros(L, dtype=float)
            for ch in node.clades:
                ch.marginal_log_Lx = self.gtr.propagate_profile(ch.marginal_subtree_LH,
                    self._branch_length_to_gtr(ch), return_log=True) # raw prob to transfer prob up
                tmp_log_subtree_LH += ch.marginal_log_Lx
                node.marginal_subtree_LH_prefactor += ch.marginal_subtree_LH_prefactor

            node.marginal_subtree_LH, offset = normalize_profile(tmp_log_subtree_LH, log=True)
            node.marginal_subtree_LH_prefactor += offset # and store log-prefactor


    def preorder_traversal_marginal(self, reconstruct_tip_sequences=False, sample_from_profile=False, assign_sequence=False):
        self.logger("Preorder: computing marginal profiles...",3)
        # propagate root -->> leaves, reconstruct the internal node sequences
        # provided the upstream message + the message from the complementary subtree
        N_diff = 0
        for node in self.tree.find_clades(order='preorder'):
            if node.up is None: # skip if node is root
                continue
            if hasattr(node, 'branch_state'): del node.branch_state

            # integrate the information coming from parents with the information
            # of all children my multiplying it to the prev computed profile
            node.marginal_outgroup_LH, pre = normalize_profile(np.log(np.maximum(ttconf.TINY_NUMBER, node.up.marginal_profile)) - node.marginal_log_Lx,
                                                               log=True, return_offset=False)
            if node.is_terminal() and (not reconstruct_tip_sequences): # skip remainder unless leaves are to be reconstructed
                continue

            tmp_msg_from_parent = self.gtr.evolve(node.marginal_outgroup_LH,
                                                 self._branch_length_to_gtr(node), return_log=False)
            node.marginal_profile, pre = normalize_profile(node.marginal_subtree_LH * tmp_msg_from_parent, return_offset=False)
            # choose sequence based maximal marginal LH.
            if assign_sequence:
                seq, prof_vals, idxs = prof2seq(node.marginal_profile, self.gtr,
                                                sample_from_prof=sample_from_profile, normalize=False)

                if self.sequence_reconstruction:
                    N_diff += (seq!=node.cseq).sum()
                else:
                    N_diff += self.data.compressed_length
                #assign new sequence
                node._cseq = seq

        return N_diff


    def _ml_anc_joint(self, sample_from_profile=False,
                      reconstruct_tip_sequences=False, debug=False, **kwargs):

        """
        Perform joint ML reconstruction of the ancestral states. In contrast to
        marginal reconstructions, this only needs to compare and multiply LH and
        can hence operate in log space.

        Parameters
        ----------
         sample_from_profile : str
            This parameter can take the value 'root' in which case probabilistic
            sampling will happen at the root. otherwise sequences at ALL nodes are
            set to the value that jointly optimized the likelihood.
        reconstruct_tip_sequences : bool, default False
            reconstruct sequence assigned to leaves, will replace ambiguous characters
            with the most likely definite character. Note that this will affect the mutations
            assigned to branches.

        """
        N_diff = 0 # number of sites differ from perv reconstruction
        L = self.data.compressed_length
        n_states = self.gtr.alphabet.shape[0]

        self.logger("TreeAnc._ml_anc_joint: type of reconstruction: Joint", 2)

        self.logger("TreeAnc._ml_anc_joint: Walking up the tree, computing likelihoods... ", 3)
        # for the internal nodes, scan over all states j of this node, maximize the likelihood
        for node in self.tree.find_clades(order='postorder'):
            if hasattr(node, 'branch_state'): del node.branch_state
            if node.up is None:
                node.joint_Cx=None # not needed for root
                continue

            branch_len = self._branch_length_to_gtr(node)
            # transition matrix from parent states to the current node states.
            # denoted as Pij(i), where j - parent state, i - node state
            log_transitions = np.log(np.maximum(ttconf.TINY_NUMBER, self.gtr.expQt(branch_len)))
            if node.is_terminal():
                if node.name in self.data.compressed_alignment:
                    tmp_prof = seq2prof(self.data.compressed_alignment[node.name], self.gtr.profile_map)
                    msg_from_children = np.log(np.maximum(tmp_prof, ttconf.TINY_NUMBER))
                else:
                    msg_from_children = np.zeros((L, n_states))

                msg_from_children[np.isnan(msg_from_children) | np.isinf(msg_from_children)] = -ttconf.BIG_NUMBER
            else:
                # Product (sum-Log) over all child subtree likelihoods.
                # this is prod_ch L_x(i)
                msg_from_children = np.sum(np.stack([c.joint_Lx for c in node.clades], axis=0), axis=0)

            # for every possible state of the parent node,
            # get the best state of the current node
            # and compute the likelihood of this state
            # preallocate storage
            node.joint_Lx = np.zeros((L, n_states))             # likelihood array
            node.joint_Cx = np.zeros((L, n_states), dtype=int)  # max LH indices
            for char_i, char in enumerate(self.gtr.alphabet):
                # Pij(i) * L_ch(i) for given parent state j
                msg_to_parent = (log_transitions[:,char_i].T + msg_from_children)
                # For this parent state, choose the best state of the current node:
                node.joint_Cx[:, char_i] = msg_to_parent.argmax(axis=1)
                # compute the likelihood of the best state of the current node
                # given the state of the parent (char_i)
                node.joint_Lx[:, char_i] = msg_to_parent.max(axis=1)

        # root node profile = likelihood of the total tree
        msg_from_children = np.sum(np.stack([c.joint_Lx for c in self.tree.root], axis = 0), axis=0)
        # Pi(i) * Prod_ch Lch(i)
        self.tree.root.joint_Lx = msg_from_children + np.log(self.gtr.Pi).T
        normalized_profile = (self.tree.root.joint_Lx.T - self.tree.root.joint_Lx.max(axis=1)).T

        # choose sequence characters from this profile.
        # treat root node differently to avoid piling up mutations on the longer branch
        if sample_from_profile=='root':
            root_sample_from_profile = True
        elif isinstance(sample_from_profile, bool):
            root_sample_from_profile = sample_from_profile

        seq, anc_lh_vals, idxs = prof2seq(np.exp(normalized_profile),
                                    self.gtr, sample_from_prof = root_sample_from_profile)

        # compute the likelihood of the most probable root sequence
        self.tree.sequence_LH = np.choose(idxs, self.tree.root.joint_Lx.T)
        self.tree.sequence_joint_LH = (self.tree.sequence_LH*self.data.multiplicity).sum()
        self.tree.root._cseq = seq
        self.tree.root.seq_idx = idxs

        self.logger("TreeAnc._ml_anc_joint: Walking down the tree, computing maximum likelihood sequences...",3)
        # for each node, resolve the conditioning on the parent node
        nodes_to_reconstruct = self.tree.get_nonterminals(order='preorder')
        if reconstruct_tip_sequences:
            nodes_to_reconstruct += self.tree.get_terminals()

        for node in nodes_to_reconstruct:
            # root node has no mutations, everything else has been alread y set
            if node.up is None:
                continue

            # choose the value of the Cx(i), corresponding to the state of the
            # parent node i. This is the state of the current node
            node.seq_idx = np.choose(node.up.seq_idx, node.joint_Cx.T)
            # reconstruct seq, etc
            tmp_sequence = np.choose(node.seq_idx, self.gtr.alphabet)
            if self.sequence_reconstruction:
                N_diff += (tmp_sequence!=node.cseq).sum()
            else:
                N_diff += L

            node._cseq = tmp_sequence

        self.logger("TreeAnc._ml_anc_joint: ...done", 3)
        self.reconstructed_tip_sequences = reconstruct_tip_sequences

        # do clean-up
        if not debug:
            for node in self.tree.find_clades(order='preorder'):
                del node.joint_Lx
                del node.joint_Cx
                if hasattr(node, 'seq_idx'):
                    del node.seq_idx

        self.sequence_reconstruction = 'joint'
        return N_diff


###############################################################
### sequence and mutation storing
###############################################################
    def get_branch_mutation_matrix(self, node, full_sequence=False):
        """uses results from marginal ancestral inference to return a joint
        distribution of the sequence states at both ends of the branch.

        Parameters
        ----------
        node : Phylo.clade
            node of the tree
        full_sequence : bool, optional
            expand the sequence to the full sequence, if false (default)
            the there will be one mutation matrix for each column in the
            compressed alignment

        Returns
        -------
        numpy.array
            an Lxqxq stack of matrices (q=alphabet size, L (compressed)sequence length)
        """
        pp,pc = self.marginal_branch_profile(node)

        # calculate pc_i [e^Qt]_ij pp_j for each site
        expQt = self.gtr.expQt(self._branch_length_to_gtr(node)) + ttconf.SUPERTINY_NUMBER
        if len(expQt.shape)==3: # site specific model
            mut_matrix_stack = np.einsum('ai,aj,ija->aij', pc, pp, expQt)
        else:
            mut_matrix_stack = np.einsum('ai,aj,ij->aij', pc, pp, expQt)

        # normalize this distribution
        normalizer = mut_matrix_stack.sum(axis=2).sum(axis=1)
        mut_matrix_stack = np.einsum('aij,a->aij', mut_matrix_stack, 1.0/normalizer)

        # expand to full sequence if requested
        if full_sequence:
            return mut_matrix_stack[self.full_to_compressed_sequence_map]
        else:
            return mut_matrix_stack


    def marginal_branch_profile(self, node):
        '''
        calculate the marginal distribution of sequence states on both ends
        of the branch leading to node,

        Parameters
        ----------
        node : PhyloTree.Clade
           TreeNode, attached to the branch.

        Returns
        -------
        pp, pc : Pair of vectors (profile parent, pp) and (profile child, pc)
           that are of shape (L,n) where L is sequence length and n is alphabet size.
           note that this correspond to the compressed sequences.
        '''
        parent = node.up
        if parent is None:
            raise Exception("Branch profiles can't be calculated for the root!")
        if not hasattr(node, 'marginal_outgroup_LH'):
            raise Exception("marginal ancestral inference needs to be performed first!")

        pc = node.marginal_subtree_LH
        pp = node.marginal_outgroup_LH
        return pp, pc


    def add_branch_state(self, node):
        """add a dictionary to the node containing tuples of state pairs
        and a list of their number across the branch

        Parameters
        ----------
        node : tree.node
            attaces attribute :branch_state:
        """
        seq_pairs, multiplicity = self.gtr.state_pair(
                                       node.up.cseq, node.cseq,
                                       pattern_multiplicity = self.data.multiplicity,
                                       ignore_gaps = self.ignore_gaps)
        node.branch_state = {'pair':seq_pairs, 'multiplicity':multiplicity}


###################################################################
### Branch length optimization
###################################################################
    def optimize_branch_len(self, **kwargs):
        """Deprecated in favor of 'optimize_branch_lengths_joint'"""
        return self.optimize_branch_lengths_joint(**kwargs)

    def optimize_branch_len_joint(self, **kwargs):
        """Deprecated in favor of 'optimize_branch_lengths_joint'"""
        return self.optimize_branch_lengths_joint(**kwargs)

    def optimize_branch_lengths_joint(self, **kwargs):
        """
        Perform optimization for the branch lengths of the entire tree.
        This method only does a single path and needs to be iterated.

        **Note** this method assumes that each node stores information
        about its sequence as numpy.array object (node.sequence attribute).
        Therefore, before calling this method, sequence reconstruction with
        either of the available models must be performed.

        Parameters
        ----------
         **kwargs :
            Keyword arguments

        Keyword Args
        ------------

         store_old : bool
            If True, the old lengths will be saved in :code:`node._old_dist` attribute.
            Useful for testing, and special post-processing.


        """

        self.logger("TreeAnc.optimize_branch_length: running branch length optimization using jointML ancestral sequences",1)
        if (self.tree is None) or (self.data.aln is None):
            raise MissingDataError("TreeAnc.optimize_branch_length: ERROR, alignment or tree are missing.")

        store_old_dist = kwargs['store_old'] if 'store_old' in kwargs else False

        max_bl = 0
        for node in self.tree.find_clades(order='postorder'):
            if node.up is None: continue # this is the root
            if store_old_dist:
                node._old_length = node.branch_length

            new_len = max(0,self.optimal_branch_length(node))

            self.logger("Optimization results: old_len=%.4e, new_len=%.4e"
                        " Updating branch length..."%(node.branch_length, new_len), 5)

            node.branch_length = new_len
            node.mutation_length=new_len
            max_bl = max(max_bl, new_len)

        if max_bl>0.15:
            self.logger("TreeAnc.optimize_branch_lengths_joint: THIS TREE HAS LONG BRANCHES."
                        " \n\t ****TreeTime's JOINT IS NOT DESIGNED TO OPTIMIZE LONG BRANCHES."
                        " \n\t ****PLEASE OPTIMIZE BRANCHES USING: "
                        " \n\t ****branch_length_mode='input' or 'marginal'", 0, warn=True)

        # as branch lengths changed, the distance to root etc need to be recalculated
        self.tree.root.up = None
        self.tree.root.dist2root = 0.0
        self._prepare_nodes()
        return ttconf.SUCCESS


    def optimal_branch_length(self, node):
        '''
        Calculate optimal branch length given the sequences of node and parent

        Parameters
        ----------
        node : PhyloTree.Clade
           TreeNode, attached to the branch.

        Returns
        -------
        new_len : float
           Optimal length of the given branch

        '''
        if node.up is None:
            return self.one_mutation

        if not hasattr(node, 'branch_state'):
            self.add_branch_state(node)
        return self.gtr.optimal_t_compressed(node.branch_state['pair'],
                                    node.branch_state['multiplicity'])


    def optimal_marginal_branch_length(self, node, tol=1e-10):
        '''
        calculate the marginal distribution of sequence states on both ends
        of the branch leading to node,

        Parameters
        ----------
        node : PhyloTree.Clade
           TreeNode, attached to the branch.

        Returns
        -------
        branch_length : float
           branch length of the branch leading to the node.
           note: this can be unstable on iteration
        '''

        if node.up is None:
            return self.one_mutation
        else:
            pp, pc = self.marginal_branch_profile(node)
            return self.gtr.optimal_t_compressed((pp, pc), self.data.multiplicity, profiles=True, tol=tol)


    def optimize_tree_marginal(self, max_iter=10, infer_gtr=False, pc=1.0, damping=0.75,
                               LHtol=0.1, site_specific_gtr=False):
        self.infer_ancestral_sequences(marginal=True)
        oldLH = self.sequence_LH()
        self.logger("TreeAnc.optimize_tree_marginal: initial, LH=%1.2f, total branch_length %1.4f"%
                    (oldLH, self.tree.total_branch_length()), 2)
        for i in range(max_iter):
            if infer_gtr:
                self.infer_gtr(site_specific=site_specific_gtr, marginal=True, normalized_rate=True, pc=pc)
                self.infer_ancestral_sequences(marginal=True)

            old_bl = self.tree.total_branch_length()
            tol = 1e-8 + 0.01**(i+1)
            for n in self.tree.find_clades():
                if n.up is None:
                    continue
                if n.up.up is None and len(n.up.clades)==2:
                    # children of a bifurcating root!
                    n1, n2 = n.up.clades
                    total_bl = n1.branch_length+n2.branch_length
                    bl_ratio = n1.branch_length/total_bl

                    prof_c = n1.marginal_subtree_LH
                    prof_p = normalize_profile(n2.marginal_subtree_LH*self.tree.root.marginal_outgroup_LH)[0]

                    new_bl = self.gtr.optimal_t_compressed((prof_p, prof_c), self.data.multiplicity, profiles=True, tol=tol)
                    update_val = new_bl*(1-damping**(i+1)) +  total_bl*damping**(i+1)

                    n1.branch_length = update_val*bl_ratio
                    n2.branch_length = update_val*(1-bl_ratio)
                else:
                    new_val = self.optimal_marginal_branch_length(n, tol=tol)
                    update_val = new_val*(1-damping**(i+1)) + n.branch_length*damping**(i+1)
                    n.branch_length = update_val

            self.infer_ancestral_sequences(marginal=True)

            LH = self.sequence_LH()
            deltaLH = LH - oldLH
            oldLH = LH
            dbl = self.tree.total_branch_length() - old_bl
            self.logger("TreeAnc.optimize_tree_marginal: iteration %d, LH=%1.2f (%1.2f), delta branch_length=%1.4f, total branch_length %1.4f"%
                        (i, LH, deltaLH, dbl, self.tree.total_branch_length()), 2)
            if deltaLH<LHtol:
                self.logger("TreeAnc.optimize_tree_marginal: deltaLH=%f, stopping iteration."%deltaLH,1)
                break
        return ttconf.SUCCESS


    def optimize_sequences_and_branch_length(self,*args, **kwargs):
        """This method is a shortcut for :py:meth:`treetime.TreeAnc.optimize_tree`
        Deprecated in favor of 'optimize_tree'
        """
        self.logger("Deprecation warning: 'optimize_sequences_and_branch_length' will be removed and replaced by 'optimize_tree'!", 1, warn=True)
        self.optimize_tree(*args,**kwargs)

    def optimize_seq_and_branch_len(self,*args, **kwargs):
        """This method is a shortcut for :py:meth:`treetime.TreeAnc.optimize_tree`
        Deprecated in favor of 'optimize_tree'
        """
        self.logger("Deprecation warning: 'optimize_seq_and_branch_len' will be removed and replaced by 'optimize_tree'!", 1, warn=True)
        self.optimize_tree(*args,**kwargs)

    def optimize_tree(self,prune_short=True,
                      marginal_sequences=False, branch_length_mode='joint',
                      max_iter=5, infer_gtr=False, pc=1.0, **kwargs):
        """
        Iteratively set branch lengths and reconstruct ancestral sequences until
        the values of either former or latter do not change. The algorithm assumes
        knowing only the topology of the tree, and requires that sequences are assigned
        to all leaves of the tree.

        The first step is to pre-reconstruct ancestral
        states using Fitch reconstruction algorithm or ML using existing branch length
        estimates. Then, optimize branch lengths and re-do reconstruction until
        convergence using ML method.

        Parameters
        -----------
         prune_short : bool
            If True, the branches with zero optimal length will be pruned from
            the tree, creating polytomies. The polytomies could be further
            processed using :py:meth:`treetime.TreeTime.resolve_polytomies` from the TreeTime class.

         marginal_sequences : bool
            Assign sequences to their marginally most likely value, rather than
            the values that are jointly most likely across all nodes.

         branch_length_mode : str
            'joint', 'marginal', or 'input'. Branch lengths are left unchanged in case
            of 'input'. 'joint' and 'marginal' cause branch length optimization
            while setting sequences to the ML value or tracing over all possible
            internal sequence states.

         max_iter : int
            Maximal number of times sequence and branch length iteration are optimized

         infer_gtr : bool
            Infer a GTR model from the observed substitutions.

        """
        if branch_length_mode=='marginal':
            return self.optimize_tree_marginal(max_iter=max_iter, infer_gtr=infer_gtr, pc=pc, **kwargs)
        elif branch_length_mode=='input':
            N_diff = self.reconstruct_anc(method='probabilistic', infer_gtr=infer_gtr, pc=pc,
                                          marginal=marginal_sequences, **kwargs)
            return ttconf.success
        elif branch_length_mode!='joint':
            raise UnknownMethodError("TreeAnc.optimize_tree: `branch_length_mode` should be in ['marginal', 'joint', 'input']")

        self.logger("TreeAnc.optimize_tree: sequences...", 1)
        N_diff = self.reconstruct_anc(method='probabilistic', infer_gtr=infer_gtr, pc=pc,
                                      marginal=marginal_sequences, **kwargs)
        self.optimize_branch_len(verbose=0, store_old=False, mode=branch_length_mode)

        n = 0
        while n<max_iter:
            n += 1
            if prune_short:
                self.prune_short_branches()
            N_diff = self.reconstruct_anc(method='probabilistic', infer_gtr=False,
                                          marginal=marginal_sequences, **kwargs)

            self.logger("TreeAnc.optimize_tree: Iteration %d."
                   " #Nuc changed since prev reconstructions: %d" %(n, N_diff), 2)

            if N_diff < 1:
                break
            self.optimize_branch_lengths_joint(store_old=False)

        self.tree.unconstrained_sequence_LH = (self.tree.sequence_LH*self.data.multiplicity).sum()
        self._prepare_nodes() # fix dist2root and up-links after reconstruction
        self.logger("TreeAnc.optimize_tree: Unconstrained sequence LH:%f" % self.tree.unconstrained_sequence_LH , 2)
        return ttconf.SUCCESS


    def prune_short_branches(self):
        """
        If the branch length is less than the minimal value, remove the branch
        from the tree. **Requires** ancestral sequence reconstruction
        """
        self.logger("TreeAnc.prune_short_branches: pruning short branches (max prob at zero)...", 1)
        for node in self.tree.find_clades():
            if node.up is None or node.is_terminal():
                continue

            # probability of the two seqs separated by zero time is not zero
            if  ((node.branch_length<0.1*self.one_mutation) and
                 (self.gtr.prob_t(node.up._cseq, node._cseq, 0.0,
                                  pattern_multiplicity=self.data.multiplicity) > 0.1)):
                # re-assign the node children directly to its parent
                node.up.clades = [k for k in node.up.clades if k != node] + node.clades
                for clade in node.clades:
                    clade.up = node.up


#####################################################################
## GTR INFERENCE
#####################################################################
    def infer_gtr(self, marginal=False, site_specific=False, normalized_rate=True,
                  fixed_pi=None, pc=5.0, **kwargs):
        """
        Calculates a GTR model given the multiple sequence alignment and the tree.
        It performs ancestral sequence inferrence (joint or marginal), followed by
        the branch lengths optimization. Then, the numbers of mutations are counted
        in the optimal tree and related to the time within the mutation happened.
        From these statistics, the relative state transition probabilities are inferred,
        and the transition matrix is computed.

        The result is used to construct the new GTR model of type 'custom'.
        The model is assigned to the TreeAnc and is used in subsequent analysis.

        Parameters
        -----------

         print_raw : bool
            If True, print the inferred GTR model

         marginal : bool
            If True, use marginal sequence reconstruction

         normalized_rate : bool
            If True, sets the mutation rate prefactor to 1.0.

         fixed_pi : np.array
            Provide the equilibrium character concentrations.
            If None is passed, the concentrations will be inferred from the alignment.

         pc: float
            Number of pseudo counts to use in gtr inference

        Returns
        -------

         gtr : GTR
            The inferred GTR model
        """
        if site_specific and self.data.compress:
            raise TypeError("TreeAnc.infer_gtr(): sequence compression and site specific GTR models are incompatible!" )

        if not self.ok:
            raise MissingDataError("TreeAnc.infer_gtr: ERROR, sequences or tree are missing", 0)

        # if ancestral sequences are not in place, reconstruct them
        if marginal and self.sequence_reconstruction!='marginal':
            self._ml_anc_marginal(**kwargs)
        elif not self.sequence_reconstruction:
            self._ml_anc_joint(**kwargs)

        n = self.gtr.n_states
        L = len(self.tree.root._cseq)
        # matrix of mutations n_{ij}: i = derived state, j=ancestral state
        n_ija = np.zeros((n,n,L))
        T_ia = np.zeros((n,L))

        self.logger("TreeAnc.infer_gtr: counting mutations...", 2)
        for node in self.tree.get_nonterminals():
            for c in node:
                if marginal:
                    mut_stack = np.transpose(self.get_branch_mutation_matrix(c, full_sequence=False), (1,2,0))
                    T_ia += 0.5*self._branch_length_to_gtr(c) * mut_stack.sum(axis=0) * self.data.multiplicity
                    T_ia += 0.5*self._branch_length_to_gtr(c) * mut_stack.sum(axis=1) * self.data.multiplicity
                    n_ija += mut_stack * self.data.multiplicity
                else:
                    for a,pos, d in c.mutations:
                        try:
                            i,j = self.gtr.state_index[d], self.gtr.state_index[a]
                        except:
                            # ambiguous positions
                            continue
                        cpos = self.data.full_to_compressed_sequence_map[pos]
                        n_ija[i,j,cpos]+=1
                        T_ia[j,cpos] += 0.5*self._branch_length_to_gtr(c)
                        T_ia[i,cpos] -= 0.5*self._branch_length_to_gtr(c)

                    for i, nuc in enumerate(self.gtr.alphabet):
                        ind = c.cseq==nuc
                        T_ia[i,ind] += self._branch_length_to_gtr(c)*self.data.multiplicity[ind]

        self.logger("TreeAnc.infer_gtr: counting mutations...done", 3)

        if site_specific:
            if marginal:
                root_state = self.tree.root.marginal_profile.T
            else:
                root_state = seq2prof(self.tree.root.cseq, self.gtr.profile_map).T
            self._gtr = GTR_site_specific.infer(n_ija, T_ia, pc=pc,
                                root_state=root_state, logger=self.logger,
                                alphabet=self.gtr.alphabet, prof_map=self.gtr.profile_map)
        else:
            root_state = np.array([np.sum((self.tree.root.cseq==nuc)*self.data.multiplicity)
                                   for nuc in self.gtr.alphabet])
            n_ij = n_ija.sum(axis=-1)
            self._gtr = GTR.infer(n_ij, T_ia.sum(axis=-1), root_state, fixed_pi=fixed_pi, pc=pc,
                                  alphabet=self.gtr.alphabet, logger=self.logger,
                                  prof_map = self.gtr.profile_map)

        if normalized_rate:
            self.logger("TreeAnc.infer_gtr: setting overall rate to 1.0...", 2)
            if site_specific:
                self._gtr.mu /= self._gtr.average_rate().mean()
            else:
                self._gtr.mu=1.0
        return self._gtr


    def infer_gtr_iterative(self, max_iter=10, site_specific=False, LHtol=0.1,
                            pc=1.0, normalized_rate=False):
        """infer GTR model by iteratively estimating ancestral sequences and the GTR model

        Parameters
        ----------
        max_iter : int, optional
            maximal number of iterations
        site_specific : bool, optional
            use a site specific model
        LHtol : float, optional
            stop iteration when LH improvement falls below this cutoff
        pc : float, optional
            pseudocount to use
        normalized_rate : bool, optional
            set the overall rate to 1 (makes sense when optimizing branch lengths as well)

        Returns
        -------
        str
            success/failure code
        """
        self.infer_ancestral_sequences(marginal=True)
        old_p = np.copy(self.gtr.Pi)
        old_LH = self.sequence_LH()

        for i in range(max_iter):
            self.infer_gtr(site_specific=site_specific, marginal=True,
                           normalized_rate=normalized_rate, pc=pc)
            self.infer_ancestral_sequences(marginal=True)

            dp = np.abs(self.gtr.Pi - old_p).mean() if self.gtr.Pi.shape==old_p.shape else np.nan

            deltaLH = self.sequence_LH() - old_LH

            old_p = np.copy(self.gtr.Pi)
            old_LH = self.sequence_LH()

            self.logger("TreeAnc.infer_gtr_iterative: iteration %d, LH=%1.2f (%1.2f), deltaP=%1.4f"%
                        (i, old_LH, deltaLH, dp), 2)
            if deltaLH<LHtol:
                self.logger("TreeAnc.infer_gtr_iterative: deltaLH=%f, stopping iteration."%deltaLH,1)
                break
        return ttconf.SUCCESS


###############################################################################
### Utility functions
###############################################################################
    def get_reconstructed_alignment(self, reconstructed_tip_sequences=False):
        """
        Get the multiple sequence alignment, including reconstructed sequences for
        the internal nodes.

        Parameters
        ----------
        reconstructed_tip_sequences : bool, optional
            return reconstructed sequences of terminal nodes. If these have not
            been reconstructed yet, this will trigger a rerun of `infer_ancestral_sequences`

        Returns
        -------
        new_aln : MultipleSeqAlignment
           Alignment including sequences of all internal nodes

        """
        from Bio.Align import MultipleSeqAlignment
        from Bio.Seq import Seq
        from Bio.SeqRecord import SeqRecord
        self.logger("TreeAnc.get_reconstructed_alignment ...",2)
        if (not self.sequence_reconstruction) or (reconstructed_tip_sequences != self.reconstructed_tip_sequences):
            self.logger("TreeAnc.reconstructed_alignment... reconstruction not yet done",3)
            self.infer_ancestral_sequences(reconstruct_tip_sequences=reconstructed_tip_sequences)

        if self.data.is_sparse:
            new_aln = {'sequences': {n.name: self.data.compressed_to_sparse_sequence(n.cseq)
                       for n in self.tree.find_clades()}}
            new_aln['reference'] = self.data.ref
            new_aln['positions'] = self.data.nonref_positions
            new_aln['inferred_const_sites'] = self.data.inferred_const_sites
        else:
            new_aln = MultipleSeqAlignment([SeqRecord(id=n.name,
                                              seq=Seq(self.sequence(n, reconstructed=reconstructed_tip_sequences,
                                                      as_string=True, compressed=False)), description="")
                                        for n in self.tree.find_clades()])

        return new_aln


    def sequence(self, node, reconstructed=False, as_string=True, compressed=False):
        """return the sequence of a node.

        Parameters
        ----------
        node : Phylo.node, str
            node in tree
        reconstructed : bool, optional
            return the reconstructed sequence also for terminal nodes. this will replace
            ambiguous sites with the most likely sequence state.
        as_string : bool, optional
            return the sequence as character array rather than contiguous string
        compressed : bool, optional
            return the a sequence where unique alignment patterns are reduced to
            one alignment column each

        Returns
        -------
        str or np.array
            sequence of node
        """
        if type(node)==str:
            if node in self.leaves_lookup:
                nodes = self.leaves_lookup
            else:
                raise ValueError("TreeAnc.sequence accepts strings are argument only when the node is terminal and present in the leave lookup table")

        if reconstructed and not self.reconstructed_tip_sequences:
            raise ValueError("TreeAnc.sequence can only return reconstructed terminal nodes if TreeAnc.infer_ancestral_sequences was run with this the flag `reconstruct_tip_sequences`.")

        if compressed:
            if (not reconstructed) and (node.name in self.data.compressed_alignment):
                tmp_seq = self.data.compressed_alignment[node.name]
            else:
                tmp_seq = node.cseq
        else:
            if (not reconstructed) and (node.name in self.data.aln):
                tmp_seq = self.data.aln[node.name]
            else:
                tmp_seq = self.data.compressed_to_full_sequence(node.cseq, as_string=False)

        return "".join(tmp_seq) if as_string else np.copy(tmp_seq)


    def get_tree_dict(self, keep_var_ambigs=False):
        return self.get_reconstructed_alignment()
<|MERGE_RESOLUTION|>--- conflicted
+++ resolved
@@ -391,11 +391,9 @@
         Set auxilliary parameters to every node of the tree.
         """
         self.tree.root.up = None
-<<<<<<< HEAD
         self.tree.root.tt = self
         self.tree.root.bad_branch=self.tree.root.bad_branch if hasattr(self.tree.root, 'bad_branch') else False
-=======
->>>>>>> 67db41bd
+
         name_set = set([n.name for n in self.tree.find_clades() if n.name])
         internal_node_count = 0
         for clade in self.tree.get_nonterminals(order='preorder'): # parents first
